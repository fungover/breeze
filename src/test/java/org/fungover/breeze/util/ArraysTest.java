--- conflicted
+++ resolved
@@ -12,10 +12,7 @@
 import java.util.List;
 
 import static org.assertj.core.api.Assertions.*;
-<<<<<<< HEAD
-=======
-
->>>>>>> ee7cd10e
+
 
 class ArraysTest {
 
@@ -221,7 +218,315 @@
     }
 
     @Test
-<<<<<<< HEAD
+    @DisplayName("Should throw exception when array is null")
+    void shouldThrowExceptionWhenArrayIsNull() {
+        Exception exception = assertThrows(IllegalArgumentException.class, () -> Arrays.chunk(null,1));
+        assertThat(exception.getMessage()).isEqualTo("Input array must not be null");
+    }
+
+    @Test
+    @DisplayName("Should throw exception when list is null")
+    void shouldThrowExceptionWhenListIsNull() {
+        Exception exception = assertThrows(IllegalArgumentException.class, () -> Arrays.chunkList(null, 1));
+
+        assertThat(exception.getMessage()).isEqualTo("Input list must not be null");
+    }
+
+    @Test
+    @DisplayName("Should throw exception when array contains null elements")
+    void shouldThrowExceptionWhenArrayContainsNullElements() {
+        Integer [] arrayWithNull = {1, 2, 3, null};
+        int size = 4;
+
+        Exception exception = assertThrows(IllegalArgumentException.class, () -> Arrays.chunk(arrayWithNull, size));
+        assertThat(exception.getMessage()).isEqualTo("Element must not be null");
+    }
+
+    @Test
+    @DisplayName("Should throw exception when list contains null elements")
+    void shouldThrowExceptionWhenListContainsNullElements() {
+        List<Integer> listWithNull = new ArrayList<>(List.of(1, 2, 3));
+        listWithNull.add(null);
+        int size = 3;
+
+        Exception exception = assertThrows(IllegalArgumentException.class, () -> Arrays.chunkList(listWithNull, size));
+        assertThat(exception.getMessage()).isEqualTo("Element must not be null");
+    }
+
+    @Test
+    @DisplayName("Should throw exception when array size is negative")
+    void shouldThrowExceptionWhenArraySizeIsNegative() {
+        Integer[] integerArray = {1, 2, 3};
+        Exception exception = assertThrows(IllegalArgumentException.class, () -> Arrays.chunk(integerArray, -1));
+
+        assertThat(exception.getMessage()).isEqualTo("Size must be greater than 0");
+    }
+
+    @Test
+    @DisplayName("Should throw exception when list size is negative")
+    void shouldThrowExceptionWhenListSizeIsNegative() {
+        List<String> stringList = List.of("A","B","C");
+        Exception exception = assertThrows(IllegalArgumentException.class, () -> Arrays.chunkList(stringList, -1));
+
+        assertThat(exception.getMessage()).isEqualTo("Size must be greater than 0");
+    }
+
+    @Test
+    @DisplayName("Should throw exception when array size is zero")
+    void shouldThrowExceptionWhenArraySizeIsZero() {
+        Double[] doubleArray = {1.1, 2.2, 3.3};
+        Exception exception = assertThrows(IllegalArgumentException.class, () -> Arrays.chunk(doubleArray, 0));
+
+        assertThat(exception.getMessage()).isEqualTo("Size must be greater than 0");
+    }
+
+    @Test
+    @DisplayName("Should throw exception when list size is zero")
+    void shouldThrowExceptionWhenListSizeIsZero() {
+        List<Boolean> booleanList = List.of(true, false, true);
+        Exception exception = assertThrows(IllegalArgumentException.class, () -> Arrays.chunkList(booleanList, 0));
+
+        assertThat(exception.getMessage()).isEqualTo("Size must be greater than 0");
+    }
+
+    @Test
+    @DisplayName("Should return empty array when input is empty")
+    void shouldReturnEmptyArrayWhenInputIsEmpty() {
+        String[] emptyArray = {};
+        String [][] result = Arrays.chunk(emptyArray, 5);
+
+        assertThat(result).hasDimensions(0,0);
+    }
+
+    @Test
+    @DisplayName("Should return empty list when input is empty")
+    void shouldReturnEmptyListWhenInputIsEmpty() {
+        List<Integer> emptyList = List.of();
+        List<List<Integer>> result = Arrays.chunkList(emptyList, 5);
+
+        assertThat(result).isEmpty();
+    }
+
+    @Test
+    @DisplayName("Should chunk array into equal sized parts")
+    void shouldChunkArrayIntoEqualSizedParts() {
+        Integer [] evenIntegerArray = {1, 2, 3, 4, 5, 6, 7, 8, 9};
+        int size = 3;
+
+        Integer [][] result = Arrays.chunk(evenIntegerArray, size);
+
+        assertThat(result).hasDimensions(3,size);
+    }
+
+    @Test
+    @DisplayName("Should chunk list into equal sized parts")
+    void shouldChunkListIntoEqualSizedParts() {
+        List<String> evenStringList = List.of("A", "B", "C", "D", "E", "F", "G", "H", "I");
+        int size = 3;
+
+        List<List<String>> result = Arrays.chunkList(evenStringList, size);
+
+        assertThat(result).hasSize(3);
+    }
+
+    @Test
+    @DisplayName("Should handle uneven split for array with smaller last chunk")
+    void shouldHandleUnevenSplitForArrayWithSmallerLastChunk() {
+        Double[] doubleArray = {1.1, 2.2, 3.3, 4.4, 5.5, 6.6, 7.7, 8.8, 9.9, 10.1};
+        int size = 3;
+        int lastChunkSize = doubleArray.length % size;
+
+        Double [][] result = Arrays.chunk(doubleArray, size);
+
+        assertEquals(4, result.length);
+        assertThat(result[0]).hasSize(size);
+        assertThat(result[result.length - 1]).hasSize(lastChunkSize);
+    }
+
+    @Test
+    @DisplayName("Should handle uneven split for list with smaller last chunk")
+    void shouldHandleUnevenSplitForListWithSmallerLastChunk() {
+        List<Boolean> booleanList = List.of(true, false, true, false, true, false, true, false, true, false);
+        int size = 3;
+        int lastChunkSize = booleanList.size() % size;
+
+        List<List<Boolean>> result = Arrays.chunkList(booleanList, size);
+
+        assertEquals(4, result.size());
+        assertThat(result.getFirst()).hasSize(size);
+        assertThat(result.getLast()).hasSize(lastChunkSize);
+    }
+
+    @Test
+    @DisplayName("Should handle array smaller than chunk size")
+    void shouldHandleArraySmallerThanChunkSize() {
+        Boolean[] booleanArray = {true, false, true, false, true};
+        int size = 6;
+
+        Boolean [][] result = Arrays.chunk(booleanArray, size);
+
+        assertThat(result).hasDimensions(1,booleanArray.length);
+    }
+
+    @Test
+    @DisplayName("Should handle list smaller than chunk size")
+    void shouldHandleListSmallerThanChunkSize() {
+        List<Double> doubleList = List.of(1.1, 2.2, 3.3, 4.4, 5.5);
+        int size = 6;
+
+        List<List<Double>> result = Arrays.chunkList(doubleList, size);
+        assertThat(result).hasSize(1);
+    }
+
+    @Test
+    @DisplayName("Should create single element chunks for array when size is one")
+    void shouldCreateSingleElementChunksForArrayWhenSizeIsOne() {
+        Integer[] integerArray = {1, 2, 3, 4, 5, 6, 7, 8, 9, 10};
+        int size = 1;
+
+        Integer [][] result = Arrays.chunk(integerArray,size);
+        assertThat(result).hasDimensions(integerArray.length, 1);
+    }
+
+    @Test
+    @DisplayName("Should create single element chunks for list when size is one")
+    void shouldCreateSingleElementChunksForListWhenSizeIsOne() {
+        List<String> stringList = List.of("A", "B", "C", "D", "E", "F", "G", "I", "J" );
+        int size = 1;
+
+        List<List<String>> result = Arrays.chunkList(stringList, size);
+        assertThat(result).hasSize(stringList.size());
+    }
+
+    @Test
+    @DisplayName("Should handle large array chunking")
+    void shouldHandleLargeArrayChunking() {
+        Integer[] bigIntegerArray = new Integer[10_000_000];
+        for (int i = 0; i < bigIntegerArray.length; i++) {
+            bigIntegerArray[i] = i + 1;
+        }
+
+        int size = 10000;
+
+        Integer [][] result = Arrays.chunk(bigIntegerArray, size);
+
+        assertThat(result[0]).hasSize(size);
+    }
+
+    @Test
+    @DisplayName("Should handle large list chunking")
+    void shouldHandleLargeListChunking() {
+        List<Integer> bigIntegerList = new ArrayList<>();
+        for (int i = 1; i <= 10_000_000; i++) {
+            bigIntegerList.add(i);
+        }
+
+        int size = 10000;
+
+        List<List<Integer>> result = Arrays.chunkList(bigIntegerList, size);
+        assertThat(result).hasSize(bigIntegerList.size() / size);
+    }
+
+    @Test
+    @DisplayName("Should benchmark performance for large array")
+    void shouldBenchmarkPerformanceForLargeArray() {
+        Integer [] benchmarkArray = new Integer[10_000_000];
+        for (int i = 0; i < benchmarkArray.length; i++) {
+            benchmarkArray[i] = i + 1;
+        }
+
+        int size = 10000;
+
+        long startTime = System.nanoTime();
+        Integer [][] result = Arrays.chunk(benchmarkArray, size);
+        long endTime = System.nanoTime();
+        long elapsedTime = (endTime - startTime) / 1_000_000;
+
+        assertThat(result[0]).hasSize(size);
+        System.out.println("Large array test complete in " + elapsedTime + " ms");
+    }
+
+    @Test
+    @DisplayName("Should benchmark performance for large list")
+    void shouldBenchmarkPerformanceForLargeList() {
+        List<Integer> benchmarkList = new ArrayList<>();
+        for (int i = 1; i <= 10_000_000; i++) {
+            benchmarkList.add(i);
+        }
+
+        int size = 10000;
+
+        long startTime = System.nanoTime();
+        List<List<Integer>> result = Arrays.chunkList(benchmarkList, size);
+        long endTime = System.nanoTime();
+        long elapsedTime = (endTime - startTime) / 1_000_000;
+
+        assertThat(result).hasSize(benchmarkList.size() / size);
+        System.out.println("Large list test complete in " + elapsedTime + " ms");
+    }
+
+    @Test
+    @DisplayName("Null Input")
+    void nullInput() {
+        Integer[][] input = null;
+        assertThat(Arrays.transpose(input)).isNull();
+    }
+
+    @Test
+    @DisplayName("Single Element Array")
+    void singleElementArray() {
+        Integer[][] input = {{42}};
+        Integer[][] expected = {{42}};
+        assertThat(Arrays.transpose(input)).isDeepEqualTo(expected);
+    }
+
+    @Test
+    @DisplayName("Wide Rectangle Array")
+    void wideRectangleArray() {
+        Integer[][] input = {
+                {1, 2, 3, 4, 5}
+        };
+        Integer[][] expected = {
+                {1},
+                {2},
+                {3},
+                {4},
+                {5}
+        };
+        assertThat(Arrays.transpose(input)).isDeepEqualTo(expected);
+    }
+
+    @Test
+    @DisplayName("Tall Rectangle Array")
+    void tallRectangleArray() {
+        Integer[][] input = {
+                {1},
+                {2},
+                {3},
+                {4},
+                {5}
+        };
+        Integer[][] expected = {
+                {1, 2, 3, 4, 5}
+        };
+        assertThat(Arrays.transpose(input)).isDeepEqualTo(expected);
+    }
+
+    @Test
+    @DisplayName("Mixed Null Rows")
+    void mixedNullRows() {
+        Integer[][] input = {
+                {1, 2, 3},
+                null,
+                {4, 5, 6}
+        };
+        assertThatExceptionOfType(IllegalArgumentException.class)
+                .isThrownBy(() -> Arrays.transpose(input))
+                .withMessage("Irregular array: null rows are not allowed");
+    }
+
+
+    @Test
     @DisplayName("Square Arrays")
     void squareArrays() {
         Integer[][] input = {
@@ -317,11 +622,20 @@
 
     @Test
     @DisplayName("Empty Arrays")
-    void emptyArrays() {
-        Integer[][] input = {};
-        Integer[][] expected = {};
-
-        assertThat(Arrays.transpose(input)).isDeepEqualTo(expected);
+    void emtpyArrays() {
+        Integer[][] input = {}; // Empty array
+        Integer[][] expected = {}; // Expected result
+
+        assertThat(Arrays.transpose(input)).isDeepEqualTo(expected);
+    }
+
+    @Test
+    void testTranspose_1x1Array() {
+        Integer[][] input = {{42}};
+        Integer[][] result = Arrays.transpose(input);
+
+        // Check if the same instance is returned (optimization)
+        assertSame(input, result, "1×1 array transposition should return the same instance");
     }
 
     @Test
@@ -339,382 +653,9 @@
     }
 
     @Test
-=======
->>>>>>> ee7cd10e
-    @DisplayName("Should throw exception when array is null")
-    void shouldThrowExceptionWhenArrayIsNull() {
-        Exception exception = assertThrows(IllegalArgumentException.class, () -> Arrays.chunk(null,1));
-        assertThat(exception.getMessage()).isEqualTo("Input array must not be null");
-    }
-
-    @Test
-    @DisplayName("Should throw exception when list is null")
-    void shouldThrowExceptionWhenListIsNull() {
-        Exception exception = assertThrows(IllegalArgumentException.class, () -> Arrays.chunkList(null, 1));
-
-        assertThat(exception.getMessage()).isEqualTo("Input list must not be null");
-    }
-
-    @Test
-    @DisplayName("Should throw exception when array contains null elements")
-    void shouldThrowExceptionWhenArrayContainsNullElements() {
-        Integer [] arrayWithNull = {1, 2, 3, null};
-        int size = 4;
-
-        Exception exception = assertThrows(IllegalArgumentException.class, () -> Arrays.chunk(arrayWithNull, size));
-        assertThat(exception.getMessage()).isEqualTo("Element must not be null");
-    }
-
-    @Test
-    @DisplayName("Should throw exception when list contains null elements")
-    void shouldThrowExceptionWhenListContainsNullElements() {
-        List<Integer> listWithNull = new ArrayList<>(List.of(1, 2, 3));
-        listWithNull.add(null);
-        int size = 3;
-
-        Exception exception = assertThrows(IllegalArgumentException.class, () -> Arrays.chunkList(listWithNull, size));
-        assertThat(exception.getMessage()).isEqualTo("Element must not be null");
-    }
-
-    @Test
-    @DisplayName("Should throw exception when array size is negative")
-    void shouldThrowExceptionWhenArraySizeIsNegative() {
-        Integer[] integerArray = {1, 2, 3};
-        Exception exception = assertThrows(IllegalArgumentException.class, () -> Arrays.chunk(integerArray, -1));
-
-        assertThat(exception.getMessage()).isEqualTo("Size must be greater than 0");
-    }
-
-    @Test
-    @DisplayName("Should throw exception when list size is negative")
-    void shouldThrowExceptionWhenListSizeIsNegative() {
-        List<String> stringList = List.of("A","B","C");
-        Exception exception = assertThrows(IllegalArgumentException.class, () -> Arrays.chunkList(stringList, -1));
-
-        assertThat(exception.getMessage()).isEqualTo("Size must be greater than 0");
-    }
-
-    @Test
-    @DisplayName("Should throw exception when array size is zero")
-    void shouldThrowExceptionWhenArraySizeIsZero() {
-        Double[] doubleArray = {1.1, 2.2, 3.3};
-        Exception exception = assertThrows(IllegalArgumentException.class, () -> Arrays.chunk(doubleArray, 0));
-
-        assertThat(exception.getMessage()).isEqualTo("Size must be greater than 0");
-    }
-
-    @Test
-    @DisplayName("Should throw exception when list size is zero")
-    void shouldThrowExceptionWhenListSizeIsZero() {
-        List<Boolean> booleanList = List.of(true, false, true);
-        Exception exception = assertThrows(IllegalArgumentException.class, () -> Arrays.chunkList(booleanList, 0));
-
-        assertThat(exception.getMessage()).isEqualTo("Size must be greater than 0");
-    }
-
-    @Test
-    @DisplayName("Should return empty array when input is empty")
-    void shouldReturnEmptyArrayWhenInputIsEmpty() {
-        String[] emptyArray = {};
-        String [][] result = Arrays.chunk(emptyArray, 5);
-
-        assertThat(result).hasDimensions(0,0);
-    }
-
-    @Test
-    @DisplayName("Should return empty list when input is empty")
-    void shouldReturnEmptyListWhenInputIsEmpty() {
-        List<Integer> emptyList = List.of();
-        List<List<Integer>> result = Arrays.chunkList(emptyList, 5);
-
-        assertThat(result).isEmpty();
-    }
-
-    @Test
-    @DisplayName("Should chunk array into equal sized parts")
-    void shouldChunkArrayIntoEqualSizedParts() {
-        Integer [] evenIntegerArray = {1, 2, 3, 4, 5, 6, 7, 8, 9};
-        int size = 3;
-
-        Integer [][] result = Arrays.chunk(evenIntegerArray, size);
-
-        assertThat(result).hasDimensions(3,size);
-    }
-
-    @Test
-    @DisplayName("Should chunk list into equal sized parts")
-    void shouldChunkListIntoEqualSizedParts() {
-        List<String> evenStringList = List.of("A", "B", "C", "D", "E", "F", "G", "H", "I");
-        int size = 3;
-
-        List<List<String>> result = Arrays.chunkList(evenStringList, size);
-
-        assertThat(result).hasSize(3);
-    }
-
-    @Test
-    @DisplayName("Should handle uneven split for array with smaller last chunk")
-    void shouldHandleUnevenSplitForArrayWithSmallerLastChunk() {
-        Double[] doubleArray = {1.1, 2.2, 3.3, 4.4, 5.5, 6.6, 7.7, 8.8, 9.9, 10.1};
-        int size = 3;
-        int lastChunkSize = doubleArray.length % size;
-
-        Double [][] result = Arrays.chunk(doubleArray, size);
-
-        assertEquals(4, result.length);
-        assertThat(result[0]).hasSize(size);
-        assertThat(result[result.length - 1]).hasSize(lastChunkSize);
-    }
-
-    @Test
-    @DisplayName("Should handle uneven split for list with smaller last chunk")
-    void shouldHandleUnevenSplitForListWithSmallerLastChunk() {
-        List<Boolean> booleanList = List.of(true, false, true, false, true, false, true, false, true, false);
-        int size = 3;
-        int lastChunkSize = booleanList.size() % size;
-
-        List<List<Boolean>> result = Arrays.chunkList(booleanList, size);
-
-        assertEquals(4, result.size());
-        assertThat(result.getFirst()).hasSize(size);
-        assertThat(result.getLast()).hasSize(lastChunkSize);
-    }
-
-    @Test
-    @DisplayName("Should handle array smaller than chunk size")
-    void shouldHandleArraySmallerThanChunkSize() {
-        Boolean[] booleanArray = {true, false, true, false, true};
-        int size = 6;
-
-        Boolean [][] result = Arrays.chunk(booleanArray, size);
-
-        assertThat(result).hasDimensions(1,booleanArray.length);
-    }
-
-    @Test
-    @DisplayName("Should handle list smaller than chunk size")
-    void shouldHandleListSmallerThanChunkSize() {
-        List<Double> doubleList = List.of(1.1, 2.2, 3.3, 4.4, 5.5);
-        int size = 6;
-
-        List<List<Double>> result = Arrays.chunkList(doubleList, size);
-        assertThat(result).hasSize(1);
-    }
-
-    @Test
-    @DisplayName("Should create single element chunks for array when size is one")
-    void shouldCreateSingleElementChunksForArrayWhenSizeIsOne() {
-        Integer[] integerArray = {1, 2, 3, 4, 5, 6, 7, 8, 9, 10};
-        int size = 1;
-
-        Integer [][] result = Arrays.chunk(integerArray,size);
-        assertThat(result).hasDimensions(integerArray.length, 1);
-    }
-
-    @Test
-    @DisplayName("Should create single element chunks for list when size is one")
-    void shouldCreateSingleElementChunksForListWhenSizeIsOne() {
-        List<String> stringList = List.of("A", "B", "C", "D", "E", "F", "G", "I", "J" );
-        int size = 1;
-
-        List<List<String>> result = Arrays.chunkList(stringList, size);
-        assertThat(result).hasSize(stringList.size());
-    }
-
-    @Test
-    @DisplayName("Should handle large array chunking")
-    void shouldHandleLargeArrayChunking() {
-        Integer[] bigIntegerArray = new Integer[10_000_000];
-        for (int i = 0; i < bigIntegerArray.length; i++) {
-            bigIntegerArray[i] = i + 1;
-        }
-
-        int size = 10000;
-
-        Integer [][] result = Arrays.chunk(bigIntegerArray, size);
-
-        assertThat(result[0]).hasSize(size);
-    }
-
-    @Test
-    @DisplayName("Should handle large list chunking")
-    void shouldHandleLargeListChunking() {
-        List<Integer> bigIntegerList = new ArrayList<>();
-        for (int i = 1; i <= 10_000_000; i++) {
-            bigIntegerList.add(i);
-        }
-
-        int size = 10000;
-
-        List<List<Integer>> result = Arrays.chunkList(bigIntegerList, size);
-        assertThat(result).hasSize(bigIntegerList.size() / size);
-    }
-
-    @Test
-    @DisplayName("Should benchmark performance for large array")
-    void shouldBenchmarkPerformanceForLargeArray() {
-        Integer [] benchmarkArray = new Integer[10_000_000];
-        for (int i = 0; i < benchmarkArray.length; i++) {
-            benchmarkArray[i] = i + 1;
-        }
-
-        int size = 10000;
-
-        long startTime = System.nanoTime();
-        Integer [][] result = Arrays.chunk(benchmarkArray, size);
-        long endTime = System.nanoTime();
-        long elapsedTime = (endTime - startTime) / 1_000_000;
-
-        assertThat(result[0]).hasSize(size);
-        System.out.println("Large array test complete in " + elapsedTime + " ms");
-    }
-
-    @Test
-    @DisplayName("Should benchmark performance for large list")
-    void shouldBenchmarkPerformanceForLargeList() {
-        List<Integer> benchmarkList = new ArrayList<>();
-        for (int i = 1; i <= 10_000_000; i++) {
-            benchmarkList.add(i);
-        }
-
-        int size = 10000;
-
-        long startTime = System.nanoTime();
-        List<List<Integer>> result = Arrays.chunkList(benchmarkList, size);
-        long endTime = System.nanoTime();
-        long elapsedTime = (endTime - startTime) / 1_000_000;
-
-        assertThat(result).hasSize(benchmarkList.size() / size);
-        System.out.println("Large list test complete in " + elapsedTime + " ms");
-    }
-
-    @Test
-    @DisplayName("Null Input")
-    void nullInput() {
-        Integer[][] input = null;
-        assertThat(Arrays.transpose(input)).isNull();
-    }
-
-    @Test
-    @DisplayName("Single Element Array")
-    void singleElementArray() {
-        Integer[][] input = {{42}};
-        Integer[][] expected = {{42}};
-        assertThat(Arrays.transpose(input)).isDeepEqualTo(expected);
-    }
-
-    @Test
-    @DisplayName("Wide Rectangle Array")
-    void wideRectangleArray() {
-        Integer[][] input = {
-                {1, 2, 3, 4, 5}
-        };
-        Integer[][] expected = {
-                {1},
-                {2},
-                {3},
-                {4},
-                {5}
-        };
-        assertThat(Arrays.transpose(input)).isDeepEqualTo(expected);
-    }
-
-    @Test
-    @DisplayName("Tall Rectangle Array")
-    void tallRectangleArray() {
-        Integer[][] input = {
-                {1},
-                {2},
-                {3},
-                {4},
-                {5}
-        };
-        Integer[][] expected = {
-                {1, 2, 3, 4, 5}
-        };
-        assertThat(Arrays.transpose(input)).isDeepEqualTo(expected);
-    }
-
-    @Test
-    @DisplayName("Mixed Null Rows")
-    void mixedNullRows() {
-        Integer[][] input = {
-                {1, 2, 3},
-                null,
-                {4, 5, 6}
-        };
-        assertThatExceptionOfType(IllegalArgumentException.class)
-                .isThrownBy(() -> Arrays.transpose(input))
-                .withMessage("Irregular array: null rows are not allowed");
-    }
-
-
-    @Test
-    @DisplayName("Square Arrays")
-    void squareArrays() {
-        Integer[][] input = {
-                {1, 2, 3},
-                {4, 5, 6},
-                {7, 8, 9}
-        };
-
-        Integer[][] expected = {
-                {1, 4, 7},
-                {2, 5, 8},
-                {3, 6, 9}
-        };
-
-        assertThat(Arrays.transpose(input)).isDeepEqualTo(expected);
-    }
-
-    @Test
-    @DisplayName("Rectangular Arrays")
-    void rectArrays() {
-        Integer[][] input = {
-                {1, 2, 3},
-                {4, 5, 6},
-                {7, 8, 9},
-                {10, 11, 12}
-        };
-        Integer[][] expected = {
-                {1, 4, 7, 10},
-                {2, 5, 8, 11},
-                {3, 6, 9, 12}
-        };
-        assertThat(Arrays.transpose(input)).isDeepEqualTo(expected);
-    }
-
-    @Test
-    @DisplayName("Single Row/Column Arrays")
-    void singleRowColumnArrays() {
-        Integer[][] input = {
-                {1, 2, 3},
-        };
-        Integer[][] expected = {
-                {1},
-                {2},
-                {3}
-        };
-        assertThat(Arrays.transpose(input)).isDeepEqualTo(expected);
-    }
-
-    @Test
-    @DisplayName("Irregular Arrays")
-    void irregularArrays() {
-        Integer[][] input = {
-                {1, 2, 3},
-                {4, 5, 6, 7}
-        };
-
-        assertThatExceptionOfType(IllegalArgumentException.class)
-                .isThrownBy(() -> Arrays.transpose(input))
-                .withMessage("Irregular array: all rows must have the same length");
-    }
-
-    @Test
-    @DisplayName("Large Arrays")
-    void largeArrays() {
-        int size = 1000;
+    @DisplayName("Performance Benchmarking")
+    void performanceBenchmarking() {
+        int size = 1000; // You can adjust this size for different tests
         Integer[][] input = new Integer[size][size];
         Integer[][] expected = new Integer[size][size];
 
@@ -724,70 +665,6 @@
                 expected[i][j] = j * size + i;
             }
         }
-        assertThat(Arrays.transpose(input)).isDeepEqualTo(expected);
-    }
-
-    @Test
-    @DisplayName("Arrays with null element")
-    void arraysWithNullElement() {
-        Integer[][] input = {
-                {1, null, 3},
-                {4, 5, null},
-        };
-        Integer[][] expected = {
-                {1, 4},
-                {null, 5},
-                {3, null},
-        };
-        assertThat(Arrays.transpose(input)).isDeepEqualTo(expected);
-
-    }
-
-    @Test
-    @DisplayName("Empty Arrays")
-    void emtpyArrays() {
-        Integer[][] input = {}; // Empty array
-        Integer[][] expected = {}; // Expected result
-
-        assertThat(Arrays.transpose(input)).isDeepEqualTo(expected);
-    }
-
-    @Test
-    void testTranspose_1x1Array() {
-        Integer[][] input = {{42}};
-        Integer[][] result = Arrays.transpose(input);
-
-        // Check if the same instance is returned (optimization)
-        assertSame(input, result, "1×1 array transposition should return the same instance");
-    }
-
-    @Test
-    @DisplayName("Preserve Type Information")
-    void preservedTypeInformation() {
-        String[][] input = {
-                {"a", "b" },
-                {"c", "d" },
-        };
-        String[][] expected = {
-                {"a", "c" },
-                {"b", "d" },
-        };
-        assertThat(Arrays.transpose(input)).isDeepEqualTo(expected);
-    }
-
-    @Test
-    @DisplayName("Performance Benchmarking")
-    void performanceBenchmarking() {
-        int size = 1000; // You can adjust this size for different tests
-        Integer[][] input = new Integer[size][size];
-        Integer[][] expected = new Integer[size][size];
-
-        for (int i = 0; i < size; i++) {
-            for (int j = 0; j < size; j++) {
-                input[i][j] = i * size + j;
-                expected[i][j] = j * size + i;
-            }
-        }
 
         // Measure time for the original transpose
         long startTime = System.nanoTime();
