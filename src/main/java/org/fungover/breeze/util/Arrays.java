--- conflicted
+++ resolved
@@ -18,7 +18,6 @@
     private Arrays() {
         throw new IllegalStateException("Utility class");
     }
-<<<<<<< HEAD
 
     /**
      * Helper class to represent a tuple (pair) of two elements.
@@ -180,180 +179,6 @@
         }
 
 
-
-        int i = 0, j = 0, k = 0;
-        while (i < first.length || j < second.length) {
-            if (i < first.length) resultArray[k++] = first[i++];
-            if (j < second.length) resultArray[k++] = second[j++];
-        }
-
-        return resultArray;
-    }
-    /**
-     * Transposes a 2D array, converting rows into columns and vice versa.
-=======
-
-    /**
-     * Helper class to represent a tuple (pair) of two elements.
-     *
-     * @param <T> Type of the first element.
-     * @param <U> Type of the second element.
-     */
-
-    /**
-     * A generic immutable pair class that holds two values of different types.
-     *
-     * @param <T> the type of the first element
-     * @param <U> the type of the second element
-     */
-
-    public static class Pair<T, U> {
-        private final T first;
-        private final U second;
-
-        /**
-         * Constructs a new pair with the given values.
-         *
-         * @param first  the first value of the pair
-         * @param second the second value of the pair
-         */
-        public Pair(T first, U second) {
-            this.first = first;
-            this.second = second;
-        }
-
-        /**
-         * Returns the first element of the pair.
-         *
-         * @return the first value of the pair
-         */
-        public T getFirst() {
-            return first;
-        }
-
-        /**
-         * Returns the second element of the pair.
-         *
-         * @return the second value of the pair
-         */
-        public U getSecond() {
-            return second;
-        }
-
-        @Override
-        public int hashCode() {
-            return Objects.hash(first, second);
-        }
-
-        /**
-         * Checks whether this pair is equal to another object.
-         * Two pairs are considered equal if they have the same class and their elements are equal.
-         *
-         * @param obj the object to compare with this pair
-         * @return true if the objects are equal, false otherwise
-         */
-        @Override
-        public boolean equals(Object obj) {
-            if (this == obj) return true;
-            if (obj == null || getClass() != obj.getClass()) return false;
-
-            Pair<?, ?> pair = (Pair<?, ?>) obj;
-            return Objects.equals(first, pair.first) && Objects.equals(second, pair.second);
-        }
-
-        /**
-         * Computes a hash code for this pair.
-         * The hash code is computed based on the hash codes of the two elements.
-         *
-         * @return the hash code of this pair
-         */
-
-        /**
-         * Pairs corresponding elements of two arrays into an array of Pairs.
-         *
-         * @param <T>    The type of the first array.
-         * @param <U>    The type of the second array.
-         * @param first  The first input array.
-         * @param second The second input array.
-         * @return An array of Pairs where each element contains one element from each input array.
-         * @throws IllegalArgumentException If the input arrays are null or have different lengths.
-         */
-    }
-
-    public static <T, U> Pair<T, U>[] zip(T[] first, U[] second) {
-        if (first == null || second == null) {
-            throw new IllegalArgumentException("Input arrays cannot be null.");
-        }
-        if (first.length != second.length) {
-            throw new IllegalArgumentException("Arrays must have the same length.");
-        }
-
-        @SuppressWarnings("unchecked")
-        Pair<T, U>[] result = new Pair[first.length];
-
-        for (int i = 0; i < first.length; i++) {
-            result[i] = new Pair<>(first[i], second[i]);
-        }
-
-        return result;
-    }
-
-    /**
-     * Combines corresponding elements from two arrays using a provided function.
->>>>>>> 2ec19560
-     *
-     * @param <T>         Type of elements in the first array.
-     * @param <U>         Type of elements in the second array.
-     * @param <R>         Type of the result array.
-     * @param first       The first input array.
-     * @param second      The second input array.
-     * @param combiner    A function to combine elements from both arrays.
-     * @param resultArray The pre-allocated result array where combined values will be stored.
-     * @return The result array with combined values.
-     * @throws IllegalArgumentException If any of the parameters are null or if arrays have different lengths.
-     */
-
-    public static <T, U, R> R[] zipWith(T[] first, U[] second, BiFunction<T, U, R> combiner, R[] resultArray) {
-        if (first == null || second == null || combiner == null || resultArray == null) {
-            throw new IllegalArgumentException("Inputs cannot be null.");
-        }
-        if (first.length != second.length) {
-            throw new IllegalArgumentException("Arrays must have the same length.");
-        }
-        if (resultArray.length < first.length) {
-            throw new IllegalArgumentException("Result array must be at least as long as input arrays.");
-        }
-
-        for (int i = 0; i < first.length; i++) {
-            resultArray[i] = combiner.apply(first[i], second[i]);
-        }
-
-        return resultArray;
-    }
-
-    /**
-     * Interleaves elements from two arrays, alternating between them.
-     * If one array is longer, its remaining elements are appended at the end.
-     *
-     * @param <T>         Type of elements in the arrays.
-     * @param first       The first input array.
-     * @param second      The second input array.
-     * @param resultArray The pre-allocated result array where interleaved values will be stored.
-     * @return The result array containing interleaved values.
-     * @throws IllegalArgumentException If any of the parameters are null.
-     */
-
-    public static <T> T[] weaver(T[] first, T[] second, T[] resultArray) {
-        if (first == null || second == null || resultArray == null) {
-            throw new IllegalArgumentException("Inputs cannot be null.");
-        }
-
-        int maxLength = first.length + second.length;
-        if (resultArray.length < maxLength) {
-            throw new IllegalArgumentException("Result array must be large enough to hold all elements.");
-        }
-
-
         int i = 0;
         int j = 0;
         int k = 0;
@@ -498,7 +323,6 @@
      * @return The transposed 2D array with optimized memory access.
      * @throws IllegalArgumentException If the input array contains null rows or has inconsistent row lengths.
      */
-
     public static <T> T[][] transpose(T[][] array) {
         // Check if the input array is null or empty
         if (array == null || array.length == 0) {
@@ -510,6 +334,7 @@
             return array;
         }
 
+        // Determine dimensions of the array
         int rows = array.length;
         int cols = array[0].length;
 
@@ -540,110 +365,4 @@
         }
         return transposed;
     }
-
-    /**
-     * Creates a new 2D array with the specific number of rows and columns.
-     * @param componentType The type of element in the array.
-     * @param row Number of row in the array.
-     * @param col Number of column in the array.
-     * @param <T> The type of the array elements.
-     * @return A new empty 2D array of the specific type and size
-     */
-    @SuppressWarnings("unchecked")
-    private static <T> T[][] create2DArray(Class<?> componentType, int row, int col) {
-        return (T[][]) Array.newInstance(componentType, row, col);
-    }
-
-    /**
-     * Creates a new 1D array with the specific number of rows.
-     * @param componentType The type of element in the array.
-     * @param length The length of the array.
-     * @param <T> The type of the array elements.
-     * @return A new empty 1D array of the specific type and size.
-     */
-    @SuppressWarnings("unchecked")
-    private static <T> T[] create1DArray(Class<?> componentType, int length) {
-        return (T[]) Array.newInstance(componentType, length);
-    }
-
-    /**
-     * Splits an array into smaller array-chunks of specific size.
-     * The last chunk may be smaller if the array length is not evenly divisible.
-     * @param array The input array to be chunked.
-     * @param size The size of each chunk.
-     * @param <T> The type of elements in the array.
-     * @return A 2D array where each inner array is a chunk of the original array.
-     * @throws IllegalArgumentException if the array is null, contains null elements or size is negative or zero.
-     */
-
-    public static <T> T[][] chunk(T[] array, int size) {
-
-        if (array == null ) {
-            throw new IllegalArgumentException("Input array must not be null");
-        } else {
-            for(T element : array) {
-                if (element == null) {
-                    throw new IllegalArgumentException("Element must not be null");
-                }
-            }
-        }
-
-        if (size <= 0) {
-            throw new IllegalArgumentException("Size must be greater than 0");
-        }
-
-        if (array.length == 0) {
-            return create2DArray(array.getClass().getComponentType(), 0,0);
-        }
-
-        int numberOfChunks = (int) Math.ceil((double) array.length / size);
-        Class<?> componentType = array.getClass().getComponentType();
-
-        T[][] chunks = create2DArray(componentType, numberOfChunks, size);
-
-        for (int i = 0; i < numberOfChunks; i++) {
-            int start = i * size;
-            int length = Math.min(array.length - start, size);
-
-            T[] chunk = create1DArray(componentType, length);
-
-            System.arraycopy(array, start, chunk, 0, length);
-            chunks[i] = chunk;
-        }
-
-        return chunks;
-
-    }
-
-    /**
-     * Splits a list into smaller list-chunks of specific size.
-     * The last chunk may be smaller if the list length is not evenly divisible.
-     * @param list The input list to be chunked.
-     * @param size The size of each chunk.
-     * @param <T> The type of elements in the list.
-     * @return A list of list where each inner list is a chunk of the original list.
-     * @throws IllegalArgumentException if the list is null, contains null elements or size is negative or zero.
-     */
-    public static <T>List<List<T>> chunkList(List<T> list, int size) {
-        if(list == null) {
-            throw new IllegalArgumentException("Input list must not be null");
-        } else {
-            for(T element : list) {
-                if (element == null) {
-                    throw new IllegalArgumentException("Element must not be null");
-                }
-            }
-        }
-
-        if (size <= 0)
-            throw new IllegalArgumentException("Size must be greater than 0");
-
-        List<List<T>> chunks = new ArrayList<>();
-        for (int i = 0; i < list.size(); i+= size) {
-            chunks.add(List.copyOf(list.subList(i, Math.min(list.size(), i + size))));
-        }
-
-        return Collections.unmodifiableList(chunks);
-    }
-
 }