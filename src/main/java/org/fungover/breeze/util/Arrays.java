--- conflicted
+++ resolved
@@ -4,6 +4,7 @@
 import java.io.Serializable;
 import java.lang.reflect.Array;
 import java.util.function.BiFunction;
+import java.util.Objects;
 import java.util.ArrayList;
 import java.util.Collections;
 import java.util.List;
@@ -105,14 +106,7 @@
             throw new IllegalArgumentException("Result array must be large enough to hold all elements.");
         }
 
-<<<<<<< HEAD
         int i = 0, j = 0, k = 0;
-=======
-
-        int i = 0;
-        int j = 0;
-        int k = 0;
->>>>>>> ee7cd10e
         while (i < first.length || j < second.length) {
             if (i < first.length) resultArray[k++] = first[i++];
             if (j < second.length) resultArray[k++] = second[j++];
