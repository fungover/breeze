--- conflicted
+++ resolved
@@ -1,21 +1,16 @@
 package org.fungover.breeze.util;
 
 import java.lang.reflect.Array;
-<<<<<<< HEAD
 import java.util.function.BiFunction;
 import java.util.Objects;
-import java.util.stream.Stream;
-=======
 import java.util.ArrayList;
 import java.util.Collections;
 import java.util.List;
 
->>>>>>> 38b33575
 
 /**
  * A class containing static Array utility functions.
  */
-
 public class Arrays {
     /**
      * Don't let anyone instantiate this class
@@ -252,9 +247,6 @@
 
         return transposed;
     }
-<<<<<<< HEAD
-}
-=======
 
     /**
      * Creates a new 2D array with the specific number of rows and columns.
@@ -361,5 +353,4 @@
         return Collections.unmodifiableList(chunks);
     }
 
-}
->>>>>>> 38b33575
+}